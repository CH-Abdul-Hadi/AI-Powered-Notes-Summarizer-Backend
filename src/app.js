// src/app.js
import express from "express";
import dotenv from "dotenv";
import cors from "cors";
import summarizeRoutes from "./routes/summarize.js";
import historyRoutes from "./routes/history.js";
import notesRoutes from "./routes/notes.js";

// Load environment variables
dotenv.config();

const app = express();

// Trust proxy for serverless deployment
app.set("trust proxy", 1);

// Body parsing middleware
app.use(express.json({ limit: "50mb" }));
app.use(express.urlencoded({ extended: true, limit: "50mb" }));

// Enhanced CORS configuration for production
const allowedOrigins = [
  "https://ai-powered-notes-summarizer.vercel.app",
  "http://localhost:5173", // Vite dev server
  "http://localhost:3000", // Alternative dev port
  "http://127.0.0.1:5173", // Alternative localhost
];

// Development mode - allow additional origins
if (process.env.NODE_ENV === "development") {
  allowedOrigins.push(
    "http://localhost:5174",
    "http://localhost:4173", // Vite preview
    "http://localhost:8080"
  );
}

const corsOptions = {
  origin: (origin, callback) => {
    console.log(`🌐 CORS request from origin: ${origin || "null"}`);

    // Allow requests with no origin (mobile apps, Postman, etc.)
    if (!origin) {
      console.log("✅ CORS: Allowing request with no origin");
      return callback(null, true);
    }

    // Check if origin is allowed
    if (allowedOrigins.includes(origin)) {
      console.log("✅ CORS: Origin allowed");
      callback(null, true);
    } else {
      console.log("❌ CORS: Origin not allowed");
      const error = new Error(
        `CORS policy violation: Origin ${origin} not allowed`
      );
      error.status = 403;
      callback(error, false);
    }
  },
  methods: ["GET", "POST", "PUT", "DELETE", "OPTIONS", "PATCH"],
  allowedHeaders: [
    "Content-Type",
    "Authorization",
    "X-Requested-With",
    "Accept",
    "Origin",
    "Cache-Control",
    "X-File-Name",
  ],
  credentials: true, // Allow cookies and auth headers
  maxAge: 86400, // Cache preflight response for 24 hours
  optionsSuccessStatus: 200, // For legacy browser support
};

// Apply CORS globally
app.use(cors(corsOptions));

// Handle preflight OPTIONS requests using middleware instead of route
app.use((req, res, next) => {
  if (req.method === 'OPTIONS') {
    res.header("Access-Control-Allow-Origin", req.get("Origin") || "*");
    res.header("Access-Control-Allow-Methods", "GET, POST, PUT, DELETE, OPTIONS, PATCH");
    res.header("Access-Control-Allow-Headers", "Content-Type, Authorization, X-Requested-With, Accept, Origin, Cache-Control, X-File-Name");
    res.header("Access-Control-Allow-Credentials", "true");
    res.header("Access-Control-Max-Age", "86400");
    return res.sendStatus(200);
  }
  next();
});

// Request logging middleware
app.use((req, res, next) => {
  const timestamp = new Date().toISOString();
  console.log(
    `${timestamp} | ${req.method} ${req.originalUrl} | Origin: ${
      req.get("Origin") || "none"
    }`
  );

  // Log request body size for file uploads
  if (req.method === "POST" && req.get("content-length")) {
    const size = parseInt(req.get("content-length"));
    console.log(`📊 Request size: ${(size / 1024 / 1024).toFixed(2)}MB`);
  }

  next();
});

<<<<<<< HEAD
// Handle preflight OPTIONS requests for all routes
app.options("/*", (req, res) => {
  res.header("Access-Control-Allow-Origin", req.get("Origin") || "*");
  res.header(
    "Access-Control-Allow-Methods",
    "GET, POST, PUT, DELETE, OPTIONS, PATCH"
  );
  res.header(
    "Access-Control-Allow-Headers",
    "Content-Type, Authorization, X-Requested-With, Accept, Origin, Cache-Control, X-File-Name"
  );
  res.header("Access-Control-Allow-Credentials", "true");
  res.header("Access-Control-Max-Age", "86400");
  res.sendStatus(200);
});

=======
>>>>>>> 790720c9
// Health check endpoint
app.get("/", (req, res) => {
  res.status(200).json({
    success: true,
    message: "AI Notes Summarizer API is running!",
    version: "2.0.0",
    timestamp: new Date().toISOString(),
    environment: process.env.NODE_ENV || "development",
    endpoints: {
      summarize: "/api/summarize",
      notes: "/api/notes",
      history: "/api/history",
      health: "/health",
    },
  });
});

// Detailed health check endpoint
app.get("/health", (req, res) => {
  res.status(200).json({
    success: true,
    status: "healthy",
    timestamp: new Date().toISOString(),
    uptime: process.uptime(),
    memory: process.memoryUsage(),
    services: {
      api: "operational",
      gemini: process.env.GEMINI_API_KEY ? "configured" : "not configured",
      firebase: process.env.FIREBASE_PROJECT_ID
        ? "configured"
        : "not configured",
    },
  });
});

// API Routes with prefixed paths
app.use("/api/summarize", summarizeRoutes);
app.use("/api/history", historyRoutes);
app.use("/api/notes", notesRoutes);

// 404 handler for unknown routes
app.use((req, res) => {
  console.log(`❌ 404: Route not found: ${req.method} ${req.originalUrl}`);
  res.status(404).json({
    success: false,
    error: "Route not found",
    message: `The requested endpoint ${req.method} ${req.originalUrl} does not exist`,
    availableEndpoints: [
      "GET /",
      "GET /health",
      "POST /api/summarize",
      "GET /api/history",
      "DELETE /api/history/:id",
      "POST /api/notes/upload",
    ],
  });
});

// Global error handler
app.use((error, req, res, next) => {
  console.error("🚨 Global error handler:", error);

  // Handle specific error types
  if (error.type === "entity.too.large") {
    return res.status(413).json({
      success: false,
      error: "Request too large",
      message:
        "The uploaded file or request body is too large. Maximum size is 50MB.",
      errorCode: "PAYLOAD_TOO_LARGE",
    });
  }

  if (error.message && error.message.includes("CORS")) {
    return res.status(403).json({
      success: false,
      error: "CORS Error",
      message: "Cross-origin request not allowed from this domain",
      errorCode: "CORS_ERROR",
    });
  }

  // Handle JSON parsing errors
  if (error instanceof SyntaxError && error.status === 400 && "body" in error) {
    return res.status(400).json({
      success: false,
      error: "Invalid JSON",
      message: "Request body contains invalid JSON",
      errorCode: "INVALID_JSON",
    });
  }

  // Default server error
  const statusCode = error.status || error.statusCode || 500;
  const message = error.message || "Internal server error";

  res.status(statusCode).json({
    success: false,
    error: "Server Error",
    message:
      statusCode === 500 ? "An unexpected server error occurred" : message,
    errorCode: "SERVER_ERROR",
    timestamp: new Date().toISOString(),
  });
});

export default app;<|MERGE_RESOLUTION|>--- conflicted
+++ resolved
@@ -78,10 +78,16 @@
 
 // Handle preflight OPTIONS requests using middleware instead of route
 app.use((req, res, next) => {
-  if (req.method === 'OPTIONS') {
+  if (req.method === "OPTIONS") {
     res.header("Access-Control-Allow-Origin", req.get("Origin") || "*");
-    res.header("Access-Control-Allow-Methods", "GET, POST, PUT, DELETE, OPTIONS, PATCH");
-    res.header("Access-Control-Allow-Headers", "Content-Type, Authorization, X-Requested-With, Accept, Origin, Cache-Control, X-File-Name");
+    res.header(
+      "Access-Control-Allow-Methods",
+      "GET, POST, PUT, DELETE, OPTIONS, PATCH"
+    );
+    res.header(
+      "Access-Control-Allow-Headers",
+      "Content-Type, Authorization, X-Requested-With, Accept, Origin, Cache-Control, X-File-Name"
+    );
     res.header("Access-Control-Allow-Credentials", "true");
     res.header("Access-Control-Max-Age", "86400");
     return res.sendStatus(200);
@@ -107,25 +113,6 @@
   next();
 });
 
-<<<<<<< HEAD
-// Handle preflight OPTIONS requests for all routes
-app.options("/*", (req, res) => {
-  res.header("Access-Control-Allow-Origin", req.get("Origin") || "*");
-  res.header(
-    "Access-Control-Allow-Methods",
-    "GET, POST, PUT, DELETE, OPTIONS, PATCH"
-  );
-  res.header(
-    "Access-Control-Allow-Headers",
-    "Content-Type, Authorization, X-Requested-With, Accept, Origin, Cache-Control, X-File-Name"
-  );
-  res.header("Access-Control-Allow-Credentials", "true");
-  res.header("Access-Control-Max-Age", "86400");
-  res.sendStatus(200);
-});
-
-=======
->>>>>>> 790720c9
 // Health check endpoint
 app.get("/", (req, res) => {
   res.status(200).json({
